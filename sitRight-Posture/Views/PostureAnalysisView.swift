// PostureAnalysisView.swift - Complete Refactored Version
// Includes all necessary components including CameraPreviewLayer

import SwiftUI
import AVFoundation
import Vision
import Combine

// MARK: - Camera Preview Layer (UIViewRepresentable)
struct CameraPreviewLayer: UIViewRepresentable {
    let session: AVCaptureSession
    
    class VideoPreviewView: UIView {
        override class var layerClass: AnyClass {
            AVCaptureVideoPreviewLayer.self
        }
        
        var videoPreviewLayer: AVCaptureVideoPreviewLayer {
            return layer as! AVCaptureVideoPreviewLayer
        }
    }
    
    func makeUIView(context: Context) -> VideoPreviewView {
        let view = VideoPreviewView()
        view.backgroundColor = .black
        view.videoPreviewLayer.session = session
        view.videoPreviewLayer.videoGravity = .resizeAspectFill
        
        // Set the connection's video orientation
        DispatchQueue.main.async {
            view.videoPreviewLayer.connection?.videoOrientation = .portrait
        }
        
        return view
    }
    
    func updateUIView(_ uiView: VideoPreviewView, context: Context) {
        // Update the video orientation if needed
        DispatchQueue.main.async {
            uiView.videoPreviewLayer.connection?.videoOrientation = .portrait
        }
    }
}

<<<<<<< HEAD
// MARK: - Main Analysis Selection View
=======
/// A view that allows users to select a type of posture analysis to perform.
>>>>>>> ed6d0112
struct PostureAnalysisView: View {
    /// The currently selected posture analysis type.
    @State private var selectedAnalysis: PostureType?
    /// A boolean to control the presentation of the camera view.
    @State private var showCamera = false
    
    /// The body of the `PostureAnalysisView`.
    var body: some View {
        NavigationView {
            VStack(spacing: 24) {
                // Clean header with better typography
                Text("Select Analysis Type")
                    .font(.system(size: 20, weight: .medium, design: .default))
                    .foregroundColor(.primary)
                    .padding(.top, 20)
                
                // Simplified selection cards with better touch targets
                VStack(spacing: 16) {
                    AnalysisCard(
                        type: .forwardHead,
                        icon: "arrow.up.forward.circle.fill",
                        iconColor: .indigo,
                        isSelected: selectedAnalysis == .forwardHead
                    ) {
                        selectedAnalysis = .forwardHead
                    }
                    
                    AnalysisCard(
                        type: .roundedShoulder,
                        icon: "arrow.left.arrow.right.circle.fill",
                        iconColor: .orange,
                        isSelected: selectedAnalysis == .roundedShoulder
                    ) {
                        selectedAnalysis = .roundedShoulder
                    }
                    
                    AnalysisCard(
                        type: .backSlouch,
                        icon: "arrow.down.circle.fill",
                        iconColor: .pink,
                        isSelected: selectedAnalysis == .backSlouch
                    ) {
                        selectedAnalysis = .backSlouch
                    }
                }
                .padding(.horizontal, 20)
                
                Spacer()
                
                // Clean CTA button
                Button(action: {
                    if selectedAnalysis != nil {
                        showCamera = true
                    }
                }) {
                    HStack {
                        Image(systemName: "camera.fill")
                            .font(.system(size: 18))
                        Text("Start Analysis")
                            .font(.system(size: 18, weight: .semibold))
                    }
                    .foregroundColor(.white)
                    .frame(maxWidth: .infinity)
                    .frame(height: 56)
                    .background(
                        RoundedRectangle(cornerRadius: 16)
                            .fill(selectedAnalysis != nil ? Color.blue : Color.gray.opacity(0.3))
                    )
                }
                .padding(.horizontal, 20)
                .padding(.bottom, 30)
                .disabled(selectedAnalysis == nil)
                .animation(.easeInOut(duration: 0.2), value: selectedAnalysis)
            }
            .navigationTitle("Posture Analysis")
            .navigationBarTitleDisplayMode(.inline)
        }
        .fullScreenCover(isPresented: $showCamera) {
            if let analysis = selectedAnalysis {
                RefactoredCameraView(postureType: analysis)
            }
        }
    }
}

<<<<<<< HEAD
// MARK: - Simplified Analysis Card
struct AnalysisCard: View {
    let type: PostureType
    let icon: String
    let iconColor: Color
    let isSelected: Bool
    let action: () -> Void
    
    var body: some View {
        Button(action: action) {
            HStack(spacing: 16) {
                // Icon with subtle background
                ZStack {
                    Circle()
                        .fill(iconColor.opacity(0.1))
                        .frame(width: 48, height: 48)
                    
                    Image(systemName: icon)
                        .font(.system(size: 24))
                        .foregroundColor(iconColor)
                }
                
                // Text content
                VStack(alignment: .leading, spacing: 4) {
                    Text(type.displayName)
                        .font(.system(size: 17, weight: .semibold))
                        .foregroundColor(.primary)
                    
                    Text(type.technicalDescription)
                        .font(.system(size: 14))
                        .foregroundColor(.secondary)
                }
                
                Spacer()
                
                // Selection indicator
                if isSelected {
                    Image(systemName: "checkmark.circle.fill")
                        .font(.system(size: 24))
                        .foregroundColor(.blue)
                }
            }
            .padding(16)
            .background(
                RoundedRectangle(cornerRadius: 12)
                    .fill(Color(UIColor.secondarySystemBackground))
                    .overlay(
                        RoundedRectangle(cornerRadius: 12)
                            .stroke(isSelected ? Color.blue : Color.clear, lineWidth: 2)
                    )
            )
        }
        .buttonStyle(PlainButtonStyle())
    }
}

// MARK: - Refactored Camera View
struct RefactoredCameraView: View {
=======
/// A view that displays the camera feed and guides the user for posture analysis.
struct SimpleCameraView: View {
    /// The type of posture to be analyzed.
>>>>>>> ed6d0112
    let postureType: PostureType
    /// The presentation mode environment variable to dismiss the view.
    @Environment(\.dismiss) var dismiss
    /// The view model that manages camera operations.
    @StateObject private var viewModel = CameraViewModel()
<<<<<<< HEAD
    
    // UI State
=======
    /// A boolean to control the presentation of the results view.
>>>>>>> ed6d0112
    @State private var showingResults = false
    @State private var showGuideAnimation = true
    @State private var captureInProgress = false
    @State private var countdownValue = 0
    
    /// The body of the `SimpleCameraView`.
    var body: some View {
        ZStack {
            // Camera preview layer
            CameraPreviewLayer(session: viewModel.session)
                .ignoresSafeArea()
            
            // Gradient overlay for better text visibility
            VStack {
                // Top gradient for header visibility
                LinearGradient(
                    colors: [Color.black.opacity(0.7), Color.clear],
                    startPoint: .top,
                    endPoint: .bottom
                )
                .frame(height: 180)
                
                Spacer()
                
                // Bottom gradient for controls visibility
                LinearGradient(
                    colors: [Color.clear, Color.black.opacity(0.7)],
                    startPoint: .top,
                    endPoint: .bottom
                )
                .frame(height: 200)
            }
            .ignoresSafeArea()
            
            // Main UI overlay
            VStack(spacing: 0) {
                // Header with proper text visibility
                HeaderView(
                    postureType: postureType,
                    onClose: {
                        viewModel.stopSession()
                        dismiss()
                    }
                )
                .padding(.top, 60)
                
                // Minimal guide overlay
                if showGuideAnimation {
                    MinimalGuideView(postureType: postureType)
                        .transition(.opacity)
                        .onAppear {
                            // Auto-hide guide after 3 seconds
                            DispatchQueue.main.asyncAfter(deadline: .now() + 3) {
                                withAnimation(.easeOut(duration: 0.5)) {
                                    showGuideAnimation = false
                                }
                            }
                        }
                } else {
                    // Positioning indicator when guide is hidden
                    PositioningIndicator(postureType: postureType)
                        .transition(.opacity)
                }
                
                Spacer()
                
                // Instructions and capture controls
                VStack(spacing: 20) {
                    // Clear instruction text with proper backdrop
                    InstructionView(
                        postureType: postureType,
                        isPositioned: viewModel.isSideView
                    )
                    
                    // Capture button
                    CaptureButton(
                        isEnabled: !captureInProgress,
                        action: {
                            performCapture()
                        }
                    )
                    .padding(.bottom, 40)
                }
            }
            
            // Countdown overlay
            if countdownValue > 0 {
                CountdownView(value: countdownValue)
            }
        }
        .preferredColorScheme(.dark) // Force dark mode for better camera visibility
        .onAppear {
            viewModel.setAnalysisType(postureType)
            viewModel.startSession()
        }
        .onDisappear {
            viewModel.stopSession()
        }
        .onChange(of: viewModel.analysisResult) { _, newValue in
            if newValue != nil {
                showingResults = true
            }
        }
        .sheet(isPresented: $showingResults) {
            if let result = viewModel.analysisResult {
                ResultsView(result: result, postureType: postureType)
            }
        }
    }
    
<<<<<<< HEAD
    private func performCapture() {
        captureInProgress = true
        countdownValue = 3
        
        // Countdown timer
        Timer.scheduledTimer(withTimeInterval: 1.0, repeats: true) { timer in
            if countdownValue > 1 {
                countdownValue -= 1
            } else {
                timer.invalidate()
                countdownValue = 0
                viewModel.performAnalysis()
                captureInProgress = false
            }
        }
    }
}

// MARK: - Header View Component
struct HeaderView: View {
=======
    /// Returns the appropriate instruction string for the selected posture type.
    /// - Returns: A string containing user instructions.
    private func getInstructions() -> String {
        switch postureType {
        case .forwardHead:
            return "Position ear and neck in the circles"
        case .roundedShoulder:
            return "Align C7 and shoulder with markers"
        case .backSlouch:
            return "Keep spine visible from neck to hip"
        }
    }
}

/// A view that displays a specific guide overlay based on the posture type.
struct PostureGuideOverlay: View {
    /// The type of posture for which to display a guide.
>>>>>>> ed6d0112
    let postureType: PostureType
    let onClose: () -> Void
    
    var body: some View {
        HStack(alignment: .top, spacing: 16) {
            // Selected analysis type - TOP LEFT as requested
            VStack(alignment: .leading, spacing: 4) {
                Text("Analyzing")
                    .font(.system(size: 14, weight: .medium))
                    .foregroundColor(.white.opacity(0.8))
                
                Text(postureType.displayName)
                    .font(.system(size: 20, weight: .bold))
                    .foregroundColor(.white)
                    
                Text(postureType.technicalDescription)
                    .font(.system(size: 12))
                    .foregroundColor(.white.opacity(0.7))
            }
            .padding(12)
            .background(
                RoundedRectangle(cornerRadius: 12)
                    .fill(Color.black.opacity(0.5))
                    .background(
                        RoundedRectangle(cornerRadius: 12)
                            .stroke(Color.white.opacity(0.2), lineWidth: 1)
                    )
            )
            
            Spacer()
            
            // Close button
            Button(action: onClose) {
                Image(systemName: "xmark")
                    .font(.system(size: 18, weight: .semibold))
                    .foregroundColor(.white)
                    .frame(width: 36, height: 36)
                    .background(
                        Circle()
                            .fill(Color.black.opacity(0.5))
                    )
            }
        }
        .padding(.horizontal, 20)
    }
}

// MARK: - Minimal Guide View
struct MinimalGuideView: View {
    let postureType: PostureType
    @State private var animateGuide = false
    
    /// The body of the `PostureGuideOverlay`.
    var body: some View {
        GeometryReader { geometry in
            ZStack {
                // Subtle positioning guides
                switch postureType {
                case .forwardHead:
                    ForwardHeadGuide(size: geometry.size, animate: animateGuide)
                case .roundedShoulder:
                    ShoulderGuide(size: geometry.size, animate: animateGuide)
                case .backSlouch:
                    SpineGuide(size: geometry.size, animate: animateGuide)
                }
            }
        }
        .frame(height: 300)
        .onAppear {
            withAnimation(.easeInOut(duration: 1.5).repeatForever(autoreverses: true)) {
                animateGuide = true
            }
        }
    }
}

<<<<<<< HEAD
// MARK: - Simplified Guide Components
struct ForwardHeadGuide: View {
=======
/// A guide view for analyzing rounded shoulders (Forward Shoulder Angle).
struct FSAGuideView: View {
    /// The size of the parent view.
>>>>>>> ed6d0112
    let size: CGSize
    let animate: Bool
    
    /// The body of the `FSAGuideView`.
    var body: some View {
        ZStack {
            // Ear position indicator
            Circle()
                .stroke(Color.white.opacity(0.5), lineWidth: 2)
                .frame(width: 60, height: 60)
                .position(x: size.width * 0.6, y: size.height * 0.35)
                .overlay(
                    Text("EAR")
                        .font(.system(size: 10, weight: .semibold))
                        .foregroundColor(.white.opacity(0.8))
                        .position(x: size.width * 0.6, y: size.height * 0.35)
                )
            
            // Neck position indicator
            Circle()
                .stroke(Color.white.opacity(0.5), lineWidth: 2)
                .frame(width: 60, height: 60)
                .position(x: size.width * 0.4, y: size.height * 0.5)
                .overlay(
                    Text("NECK")
                        .font(.system(size: 10, weight: .semibold))
                        .foregroundColor(.white.opacity(0.8))
                        .position(x: size.width * 0.4, y: size.height * 0.5)
                )
            
            // Connection line
            Path { path in
                path.move(to: CGPoint(x: size.width * 0.4, y: size.height * 0.5))
                path.addLine(to: CGPoint(x: size.width * 0.6, y: size.height * 0.35))
            }
            .stroke(
                Color.white.opacity(animate ? 0.3 : 0.1),
                style: StrokeStyle(lineWidth: 1, dash: [5, 5])
            )
        }
    }
}

<<<<<<< HEAD
struct ShoulderGuide: View {
=======
/// A guide view for analyzing forward head posture (Craniovertebral Angle).
struct CVAGuideView: View {
    /// The size of the parent view.
>>>>>>> ed6d0112
    let size: CGSize
    let animate: Bool
    
    /// The body of the `CVAGuideView`.
    var body: some View {
        ZStack {
            // Vertical reference line
            Rectangle()
                .fill(Color.white.opacity(0.2))
                .frame(width: 2, height: size.height)
                .position(x: size.width * 0.5, y: size.height * 0.5)
            
            // Shoulder position
            Circle()
                .stroke(Color.white.opacity(0.5), lineWidth: 2)
                .frame(width: 80, height: 80)
                .position(x: size.width * 0.5, y: size.height * 0.5)
                .scaleEffect(animate ? 1.1 : 1.0)
        }
    }
}

struct SpineGuide: View {
    let size: CGSize
    let animate: Bool
    
    var body: some View {
        // Spine alignment curve
        Path { path in
            path.move(to: CGPoint(x: size.width * 0.5, y: size.height * 0.1))
            path.addCurve(
                to: CGPoint(x: size.width * 0.5, y: size.height * 0.9),
                control1: CGPoint(x: size.width * 0.48, y: size.height * 0.3),
                control2: CGPoint(x: size.width * 0.48, y: size.height * 0.7)
            )
        }
        .stroke(
            Color.white.opacity(animate ? 0.5 : 0.3),
            style: StrokeStyle(lineWidth: 3, lineCap: .round, dash: [10, 5])
        )
    }
}

// MARK: - Positioning Indicator (shows after guide fades)
struct PositioningIndicator: View {
    let postureType: PostureType
    
    var body: some View {
        VStack {
            Image(systemName: "person.fill.turn.right")
                .font(.system(size: 40))
                .foregroundColor(.white.opacity(0.4))
                .padding(.top, 100)
            
            Text("Turn sideways to camera")
                .font(.system(size: 14))
                .foregroundColor(.white.opacity(0.4))
            
            Spacer()
        }
    }
}

<<<<<<< HEAD
// MARK: - Instruction View
struct InstructionView: View {
    let postureType: PostureType
    let isPositioned: Bool
=======
/// A guide view for analyzing back slouch.
struct SpineGuideView: View {
    /// The size of the parent view.
    let size: CGSize
>>>>>>> ed6d0112
    
    /// The body of the `SpineGuideView`.
    var body: some View {
        VStack(spacing: 8) {
            // Status indicator
            HStack(spacing: 8) {
                Circle()
                    .fill(isPositioned ? Color.green : Color.yellow)
                    .frame(width: 8, height: 8)
                
                Text(isPositioned ? "Ready to capture" : "Position yourself")
                    .font(.system(size: 14, weight: .medium))
                    .foregroundColor(.white)
            }
            .padding(.horizontal, 12)
            .padding(.vertical, 6)
            .background(
                Capsule()
                    .fill(Color.black.opacity(0.5))
            )
            
            // Detailed instruction
            Text(getInstruction())
                .font(.system(size: 16))
                .foregroundColor(.white.opacity(0.9))
                .multilineTextAlignment(.center)
                .padding(.horizontal, 40)
        }
    }
    
    private func getInstruction() -> String {
        switch postureType {
        case .forwardHead:
            return "Stand sideways with ear and neck visible"
        case .roundedShoulder:
            return "Turn to show your shoulder profile"
        case .backSlouch:
            return "Position to show your spine from side"
        }
    }
}

<<<<<<< HEAD
// MARK: - Capture Button
struct CaptureButton: View {
    let isEnabled: Bool
    let action: () -> Void
    @State private var isPressed = false
    
    var body: some View {
        Button(action: action) {
            ZStack {
                // Outer ring
                Circle()
                    .stroke(Color.white, lineWidth: 4)
                    .frame(width: 80, height: 80)
                
                // Inner button
                Circle()
                    .fill(Color.white)
                    .frame(width: 65, height: 65)
                    .scaleEffect(isPressed ? 0.9 : 1.0)
                
                // Camera icon
                Image(systemName: "camera.fill")
                    .font(.system(size: 28))
                    .foregroundColor(.black)
            }
        }
        .disabled(!isEnabled)
        .opacity(isEnabled ? 1.0 : 0.5)
        .onLongPressGesture(minimumDuration: 0, maximumDistance: .infinity,
                           pressing: { pressing in
            withAnimation(.easeInOut(duration: 0.1)) {
                isPressed = pressing
            }
        }, perform: {})
    }
}

// MARK: - Countdown View
struct CountdownView: View {
    let value: Int
    
    var body: some View {
        Text("\(value)")
            .font(.system(size: 120, weight: .bold, design: .rounded))
            .foregroundColor(.white)
            .shadow(color: .black.opacity(0.5), radius: 10)
            .scaleEffect(1.5)
            .animation(.spring(response: 0.3, dampingFraction: 0.6), value: value)
    }
}

// MARK: - Results View
struct ResultsView: View {
=======
/// A view to display the results of a posture analysis.
struct SimpleResultView: View {
    /// The result of the analysis.
>>>>>>> ed6d0112
    let result: AnalysisResult
    /// The type of posture that was analyzed.
    let postureType: PostureType
    /// The presentation mode environment variable to dismiss the view.
    @Environment(\.dismiss) var dismiss
    
    /// The body of the `SimpleResultView`.
    var body: some View {
        NavigationView {
            VStack(spacing: 30) {
                // Result icon
                Image(systemName: result.isNormal ? "checkmark.circle.fill" : "exclamationmark.circle.fill")
                    .font(.system(size: 80))
                    .foregroundColor(result.statusColor)
                    .padding(.top, 40)
                
                // Status
                VStack(spacing: 8) {
                    Text(result.status)
                        .font(.system(size: 32, weight: .bold))
                    
                    Text(postureType.displayName)
                        .font(.system(size: 18))
                        .foregroundColor(.secondary)
                }
                
                // Metrics
                VStack(spacing: 20) {
                    MetricRow(
                        label: "Measured Angle",
                        value: "\(Int(result.angle))°",
                        color: result.statusColor
                    )
                    
                    MetricRow(
                        label: "Normal Range",
                        value: postureType.normalRange,
                        color: .secondary
                    )
                    
                    MetricRow(
                        label: "Confidence",
                        value: "\(Int(result.confidence * 100))%",
                        color: .blue
                    )
                }
                .padding(.horizontal, 40)
                
                Spacer()
                
                // Recommendation
                VStack(spacing: 16) {
                    Text("Recommendation")
                        .font(.system(size: 16, weight: .semibold))
                        .foregroundColor(.secondary)
                    
                    Text(getRecommendation())
                        .font(.system(size: 15))
                        .multilineTextAlignment(.center)
                        .foregroundColor(.primary)
                        .padding(.horizontal, 30)
                }
                
                Spacer()
                
                // Action buttons
                HStack(spacing: 20) {
                    Button(action: { dismiss() }) {
                        Text("Done")
                            .font(.system(size: 17, weight: .semibold))
                            .foregroundColor(.white)
                            .frame(maxWidth: .infinity)
                            .frame(height: 50)
                            .background(Color.blue)
                            .cornerRadius(12)
                    }
                }
                .padding(.horizontal, 30)
                .padding(.bottom, 30)
            }
            .navigationBarTitleDisplayMode(.inline)
            .toolbar {
                ToolbarItem(placement: .navigationBarTrailing) {
                    Button("Close") { dismiss() }
                }
            }
        }
    }
<<<<<<< HEAD
    
    private func getRecommendation() -> String {
        if result.isNormal {
            return "Your \(postureType.displayName.lowercased()) is within the normal range. Keep maintaining good posture!"
        } else {
            switch postureType {
            case .forwardHead:
                return "Try chin tucks and ensure your screen is at eye level to improve head positioning."
            case .roundedShoulder:
                return "Practice shoulder blade squeezes and doorway stretches to correct shoulder position."
            case .backSlouch:
                return "Strengthen your core and consider using lumbar support while sitting."
            }
=======
}

/// A `UIViewRepresentable` that displays the video feed from an `AVCaptureSession`.
struct CameraPreviewLayer: UIViewRepresentable {
    /// The `AVCaptureSession` to display.
    let session: AVCaptureSession
    
    /// Creates the `UIView` for the representable.
    func makeUIView(context: Context) -> UIView {
        let view = UIView(frame: .zero)
        
        let previewLayer = AVCaptureVideoPreviewLayer(session: session)
        previewLayer.videoGravity = .resizeAspectFill
        view.layer.addSublayer(previewLayer)
        
        DispatchQueue.main.async {
            previewLayer.frame = view.bounds
>>>>>>> ed6d0112
        }
    }
}

// MARK: - Metric Row Component
struct MetricRow: View {
    let label: String
    let value: String
    let color: Color
    
<<<<<<< HEAD
    var body: some View {
        HStack {
            Text(label)
                .font(.system(size: 15))
                .foregroundColor(.secondary)
            
            Spacer()
            
            Text(value)
                .font(.system(size: 17, weight: .semibold))
                .foregroundColor(color)
=======
    /// Updates the `UIView`.
    func updateUIView(_ uiView: UIView, context: Context) {
        if let previewLayer = uiView.layer.sublayers?.first as? AVCaptureVideoPreviewLayer {
            DispatchQueue.main.async {
                previewLayer.frame = uiView.bounds
            }
>>>>>>> ed6d0112
        }
        .padding(.vertical, 8)
    }
<<<<<<< HEAD
}

// MARK: - Extended PostureType with Display Properties
extension PostureType {
    var displayName: String {
        switch self {
        case .forwardHead:
            return "Forward Head"
        case .roundedShoulder:
            return "Rounded Shoulders"
        case .backSlouch:
            return "Back Slouch"
        }
    }
    
    var technicalDescription: String {
        switch self {
        case .forwardHead:
            return "CVA < 50°"
        case .roundedShoulder:
            return "FSA > 30°"
        case .backSlouch:
            return "Kyphosis > 50°"
        }
    }
    
    var normalRange: String {
        switch self {
        case .forwardHead:
            return "≥ 50°"
        case .roundedShoulder:
            return "≤ 30°"
        case .backSlouch:
            return "≤ 50°"
        }
    }
=======
>>>>>>> ed6d0112
}<|MERGE_RESOLUTION|>--- conflicted
+++ resolved
@@ -1,52 +1,16 @@
-// PostureAnalysisView.swift - Complete Refactored Version
-// Includes all necessary components including CameraPreviewLayer
-
+//
+//  PostureAnalysisView.swift
+//  sitRight-Posture
+//
+//  Created by Ryu on 7/9/2568 BE.
+//
+
+
+// PostureAnalysisView.swift - Step 1: Basic Structure
 import SwiftUI
 import AVFoundation
-import Vision
-import Combine
-
-// MARK: - Camera Preview Layer (UIViewRepresentable)
-struct CameraPreviewLayer: UIViewRepresentable {
-    let session: AVCaptureSession
-    
-    class VideoPreviewView: UIView {
-        override class var layerClass: AnyClass {
-            AVCaptureVideoPreviewLayer.self
-        }
-        
-        var videoPreviewLayer: AVCaptureVideoPreviewLayer {
-            return layer as! AVCaptureVideoPreviewLayer
-        }
-    }
-    
-    func makeUIView(context: Context) -> VideoPreviewView {
-        let view = VideoPreviewView()
-        view.backgroundColor = .black
-        view.videoPreviewLayer.session = session
-        view.videoPreviewLayer.videoGravity = .resizeAspectFill
-        
-        // Set the connection's video orientation
-        DispatchQueue.main.async {
-            view.videoPreviewLayer.connection?.videoOrientation = .portrait
-        }
-        
-        return view
-    }
-    
-    func updateUIView(_ uiView: VideoPreviewView, context: Context) {
-        // Update the video orientation if needed
-        DispatchQueue.main.async {
-            uiView.videoPreviewLayer.connection?.videoOrientation = .portrait
-        }
-    }
-}
-
-<<<<<<< HEAD
-// MARK: - Main Analysis Selection View
-=======
+
 /// A view that allows users to select a type of posture analysis to perform.
->>>>>>> ed6d0112
 struct PostureAnalysisView: View {
     /// The currently selected posture analysis type.
     @State private var selectedAnalysis: PostureType?
@@ -56,248 +20,214 @@
     /// The body of the `PostureAnalysisView`.
     var body: some View {
         NavigationView {
-            VStack(spacing: 24) {
-                // Clean header with better typography
-                Text("Select Analysis Type")
-                    .font(.system(size: 20, weight: .medium, design: .default))
-                    .foregroundColor(.primary)
-                    .padding(.top, 20)
-                
-                // Simplified selection cards with better touch targets
-                VStack(spacing: 16) {
-                    AnalysisCard(
-                        type: .forwardHead,
-                        icon: "arrow.up.forward.circle.fill",
-                        iconColor: .indigo,
-                        isSelected: selectedAnalysis == .forwardHead
-                    ) {
-                        selectedAnalysis = .forwardHead
-                    }
-                    
-                    AnalysisCard(
-                        type: .roundedShoulder,
-                        icon: "arrow.left.arrow.right.circle.fill",
-                        iconColor: .orange,
-                        isSelected: selectedAnalysis == .roundedShoulder
-                    ) {
-                        selectedAnalysis = .roundedShoulder
-                    }
-                    
-                    AnalysisCard(
-                        type: .backSlouch,
-                        icon: "arrow.down.circle.fill",
-                        iconColor: .pink,
-                        isSelected: selectedAnalysis == .backSlouch
-                    ) {
-                        selectedAnalysis = .backSlouch
+            VStack(spacing: 20) {
+                // Header
+                Text("Select an area to analyze")
+                    .font(.headline)
+                    .foregroundColor(.secondary)
+                    .padding(.top)
+                
+                // Simple Cards (without complex animations first)
+                VStack(spacing: 15) {
+                    // Forward Head Card
+                    Button(action: { selectedAnalysis = .forwardHead }) {
+                        HStack {
+                            Image(systemName: "arrow.up.forward.circle.fill")
+                                .font(.largeTitle)
+                                .foregroundColor(.purple)
+                            
+                            VStack(alignment: .leading) {
+                                Text("Forward Head Posture")
+                                    .font(.headline)
+                                Text("CVA < 50°")
+                                    .font(.caption)
+                                    .foregroundColor(.secondary)
+                            }
+                            
+                            Spacer()
+                        }
+                        .padding()
+                        .background(Color(.systemGray6))
+                        .cornerRadius(10)
+                    }
+                    
+                    // Rounded Shoulders Card
+                    Button(action: { selectedAnalysis = .roundedShoulder }) {
+                        HStack {
+                            Image(systemName: "arrow.left.arrow.right.circle.fill")
+                                .font(.largeTitle)
+                                .foregroundColor(.orange)
+                            
+                            VStack(alignment: .leading) {
+                                Text("Rounded Shoulders")
+                                    .font(.headline)
+                                Text("FSA > 30°")
+                                    .font(.caption)
+                                    .foregroundColor(.secondary)
+                            }
+                            
+                            Spacer()
+                        }
+                        .padding()
+                        .background(Color(.systemGray6))
+                        .cornerRadius(10)
+                    }
+                    
+                    // Back Slouch Card
+                    Button(action: { selectedAnalysis = .backSlouch }) {
+                        HStack {
+                            Image(systemName: "arrow.down.circle.fill")
+                                .font(.largeTitle)
+                                .foregroundColor(.pink)
+                            
+                            VStack(alignment: .leading) {
+                                Text("Back Slouch")
+                                    .font(.headline)
+                                Text("Kyphosis > 50°")
+                                    .font(.caption)
+                                    .foregroundColor(.secondary)
+                            }
+                            
+                            Spacer()
+                        }
+                        .padding()
+                        .background(Color(.systemGray6))
+                        .cornerRadius(10)
                     }
                 }
-                .padding(.horizontal, 20)
+                .padding(.horizontal)
                 
                 Spacer()
                 
-                // Clean CTA button
+                // Selected indicator
+                if let selected = selectedAnalysis {
+                    Text("Selected: \(selected.rawValue)")
+                        .foregroundColor(.blue)
+                }
+                
+                // Start Button
                 Button(action: {
                     if selectedAnalysis != nil {
                         showCamera = true
                     }
                 }) {
-                    HStack {
-                        Image(systemName: "camera.fill")
-                            .font(.system(size: 18))
-                        Text("Start Analysis")
-                            .font(.system(size: 18, weight: .semibold))
-                    }
-                    .foregroundColor(.white)
-                    .frame(maxWidth: .infinity)
-                    .frame(height: 56)
-                    .background(
-                        RoundedRectangle(cornerRadius: 16)
-                            .fill(selectedAnalysis != nil ? Color.blue : Color.gray.opacity(0.3))
-                    )
+                    Text("Start Analysis")
+                        .fontWeight(.semibold)
+                        .foregroundColor(.white)
+                        .frame(maxWidth: .infinity)
+                        .padding()
+                        .background(selectedAnalysis != nil ? Color.blue : Color.gray)
+                        .cornerRadius(12)
                 }
-                .padding(.horizontal, 20)
-                .padding(.bottom, 30)
+                .padding(.horizontal)
                 .disabled(selectedAnalysis == nil)
-                .animation(.easeInOut(duration: 0.2), value: selectedAnalysis)
             }
             .navigationTitle("Posture Analysis")
-            .navigationBarTitleDisplayMode(.inline)
-        }
-        .fullScreenCover(isPresented: $showCamera) {
-            if let analysis = selectedAnalysis {
-                RefactoredCameraView(postureType: analysis)
-            }
-        }
-    }
-}
-
-<<<<<<< HEAD
-// MARK: - Simplified Analysis Card
-struct AnalysisCard: View {
-    let type: PostureType
-    let icon: String
-    let iconColor: Color
-    let isSelected: Bool
-    let action: () -> Void
-    
-    var body: some View {
-        Button(action: action) {
-            HStack(spacing: 16) {
-                // Icon with subtle background
-                ZStack {
-                    Circle()
-                        .fill(iconColor.opacity(0.1))
-                        .frame(width: 48, height: 48)
-                    
-                    Image(systemName: icon)
-                        .font(.system(size: 24))
-                        .foregroundColor(iconColor)
-                }
-                
-                // Text content
-                VStack(alignment: .leading, spacing: 4) {
-                    Text(type.displayName)
-                        .font(.system(size: 17, weight: .semibold))
-                        .foregroundColor(.primary)
-                    
-                    Text(type.technicalDescription)
-                        .font(.system(size: 14))
-                        .foregroundColor(.secondary)
-                }
-                
-                Spacer()
-                
-                // Selection indicator
-                if isSelected {
-                    Image(systemName: "checkmark.circle.fill")
-                        .font(.system(size: 24))
-                        .foregroundColor(.blue)
-                }
-            }
-            .padding(16)
-            .background(
-                RoundedRectangle(cornerRadius: 12)
-                    .fill(Color(UIColor.secondarySystemBackground))
-                    .overlay(
-                        RoundedRectangle(cornerRadius: 12)
-                            .stroke(isSelected ? Color.blue : Color.clear, lineWidth: 2)
-                    )
-            )
-        }
-        .buttonStyle(PlainButtonStyle())
-    }
-}
-
-// MARK: - Refactored Camera View
-struct RefactoredCameraView: View {
-=======
+        }
+        .sheet(isPresented: $showCamera) {
+            // Simple placeholder for now
+            SimpleCameraView(postureType: selectedAnalysis ?? .forwardHead)
+        }
+    }
+}
+
 /// A view that displays the camera feed and guides the user for posture analysis.
 struct SimpleCameraView: View {
     /// The type of posture to be analyzed.
->>>>>>> ed6d0112
     let postureType: PostureType
     /// The presentation mode environment variable to dismiss the view.
     @Environment(\.dismiss) var dismiss
     /// The view model that manages camera operations.
     @StateObject private var viewModel = CameraViewModel()
-<<<<<<< HEAD
-    
-    // UI State
-=======
     /// A boolean to control the presentation of the results view.
->>>>>>> ed6d0112
     @State private var showingResults = false
-    @State private var showGuideAnimation = true
-    @State private var captureInProgress = false
-    @State private var countdownValue = 0
     
     /// The body of the `SimpleCameraView`.
     var body: some View {
-        ZStack {
-            // Camera preview layer
-            CameraPreviewLayer(session: viewModel.session)
-                .ignoresSafeArea()
-            
-            // Gradient overlay for better text visibility
-            VStack {
-                // Top gradient for header visibility
-                LinearGradient(
-                    colors: [Color.black.opacity(0.7), Color.clear],
-                    startPoint: .top,
-                    endPoint: .bottom
-                )
-                .frame(height: 180)
-                
-                Spacer()
-                
-                // Bottom gradient for controls visibility
-                LinearGradient(
-                    colors: [Color.clear, Color.black.opacity(0.7)],
-                    startPoint: .top,
-                    endPoint: .bottom
-                )
-                .frame(height: 200)
-            }
-            .ignoresSafeArea()
-            
-            // Main UI overlay
-            VStack(spacing: 0) {
-                // Header with proper text visibility
-                HeaderView(
-                    postureType: postureType,
-                    onClose: {
-                        viewModel.stopSession()
-                        dismiss()
-                    }
-                )
-                .padding(.top, 60)
-                
-                // Minimal guide overlay
-                if showGuideAnimation {
-                    MinimalGuideView(postureType: postureType)
-                        .transition(.opacity)
-                        .onAppear {
-                            // Auto-hide guide after 3 seconds
-                            DispatchQueue.main.asyncAfter(deadline: .now() + 3) {
-                                withAnimation(.easeOut(duration: 0.5)) {
-                                    showGuideAnimation = false
-                                }
-                            }
+        NavigationView {
+            ZStack {
+                // Camera preview
+                CameraPreviewLayer(session: viewModel.session)
+                    .edgesIgnoringSafeArea(.all)
+                
+                // Dark overlay for better visibility
+                Color.black.opacity(0.2)
+                    .edgesIgnoringSafeArea(.all)
+                
+                VStack {
+                    // Top bar
+                    HStack {
+                        Button(action: {
+                            viewModel.stopSession()
+                            dismiss()
+                        }) {
+                            Image(systemName: "xmark.circle.fill")
+                                .font(.title)
+                                .foregroundColor(.white)
+                                .background(Circle().fill(Color.black.opacity(0.5)))
                         }
-                } else {
-                    // Positioning indicator when guide is hidden
-                    PositioningIndicator(postureType: postureType)
-                        .transition(.opacity)
+                        
+                        Spacer()
+                        
+                        Text(postureType.rawValue)
+                            .foregroundColor(.white)
+                            .padding(.horizontal, 10)
+                            .padding(.vertical, 5)
+                            .background(Color.black.opacity(0.5))
+                            .cornerRadius(8)
+                    }
+                    .padding()
+                    
+                    Spacer()
+                    
+                    // Add the guide overlay based on posture type
+                    PostureGuideOverlay(postureType: postureType)
+                        .frame(height: 300)
+                    
+                    Spacer()
+                    
+                    // Instructions
+                    VStack(spacing: 10) {
+                        HStack {
+                            Image(systemName: "person.fill.turn.right")
+                            Text("TURN SIDEWAYS")
+                                .fontWeight(.bold)
+                        }
+                        .foregroundColor(.yellow)
+                        .padding(10)
+                        .background(Color.black.opacity(0.8))
+                        .cornerRadius(8)
+                        
+                        Text(getInstructions())
+                            .foregroundColor(.white)
+                            .multilineTextAlignment(.center)
+                            .padding(.horizontal)
+                    }
+                    
+                    // Analyze button
+                    Button(action: {
+                        print("Analyzing: \(postureType.rawValue)")
+                        viewModel.performAnalysis()
+                    }) {
+                        ZStack {
+                            Circle()
+                                .fill(Color.white)
+                                .frame(width: 70, height: 70)
+                            
+                            Circle()
+                                .stroke(Color.white, lineWidth: 3)
+                                .frame(width: 80, height: 80)
+                            
+                            Image(systemName: "camera.fill")
+                                .font(.title)
+                                .foregroundColor(.black)
+                        }
+                    }
+                    .padding()
                 }
-                
-                Spacer()
-                
-                // Instructions and capture controls
-                VStack(spacing: 20) {
-                    // Clear instruction text with proper backdrop
-                    InstructionView(
-                        postureType: postureType,
-                        isPositioned: viewModel.isSideView
-                    )
-                    
-                    // Capture button
-                    CaptureButton(
-                        isEnabled: !captureInProgress,
-                        action: {
-                            performCapture()
-                        }
-                    )
-                    .padding(.bottom, 40)
-                }
-            }
-            
-            // Countdown overlay
-            if countdownValue > 0 {
-                CountdownView(value: countdownValue)
-            }
-        }
-        .preferredColorScheme(.dark) // Force dark mode for better camera visibility
+            }
+            .navigationBarHidden(true)
+        }
         .onAppear {
             viewModel.setAnalysisType(postureType)
             viewModel.startSession()
@@ -305,40 +235,18 @@
         .onDisappear {
             viewModel.stopSession()
         }
-        .onChange(of: viewModel.analysisResult) { _, newValue in
-            if newValue != nil {
+        .onReceive(viewModel.$analysisResult) { result in
+            if result != nil {
                 showingResults = true
             }
         }
         .sheet(isPresented: $showingResults) {
             if let result = viewModel.analysisResult {
-                ResultsView(result: result, postureType: postureType)
-            }
-        }
-    }
-    
-<<<<<<< HEAD
-    private func performCapture() {
-        captureInProgress = true
-        countdownValue = 3
-        
-        // Countdown timer
-        Timer.scheduledTimer(withTimeInterval: 1.0, repeats: true) { timer in
-            if countdownValue > 1 {
-                countdownValue -= 1
-            } else {
-                timer.invalidate()
-                countdownValue = 0
-                viewModel.performAnalysis()
-                captureInProgress = false
-            }
-        }
-    }
-}
-
-// MARK: - Header View Component
-struct HeaderView: View {
-=======
+                SimpleResultView(result: result, postureType: postureType)
+            }
+        }
+    }
+    
     /// Returns the appropriate instruction string for the selected posture type.
     /// - Returns: A string containing user instructions.
     private func getInstructions() -> String {
@@ -356,316 +264,183 @@
 /// A view that displays a specific guide overlay based on the posture type.
 struct PostureGuideOverlay: View {
     /// The type of posture for which to display a guide.
->>>>>>> ed6d0112
     let postureType: PostureType
-    let onClose: () -> Void
-    
-    var body: some View {
-        HStack(alignment: .top, spacing: 16) {
-            // Selected analysis type - TOP LEFT as requested
-            VStack(alignment: .leading, spacing: 4) {
-                Text("Analyzing")
-                    .font(.system(size: 14, weight: .medium))
-                    .foregroundColor(.white.opacity(0.8))
-                
-                Text(postureType.displayName)
-                    .font(.system(size: 20, weight: .bold))
-                    .foregroundColor(.white)
-                    
-                Text(postureType.technicalDescription)
-                    .font(.system(size: 12))
-                    .foregroundColor(.white.opacity(0.7))
-            }
-            .padding(12)
-            .background(
-                RoundedRectangle(cornerRadius: 12)
-                    .fill(Color.black.opacity(0.5))
-                    .background(
-                        RoundedRectangle(cornerRadius: 12)
-                            .stroke(Color.white.opacity(0.2), lineWidth: 1)
-                    )
-            )
-            
-            Spacer()
-            
-            // Close button
-            Button(action: onClose) {
-                Image(systemName: "xmark")
-                    .font(.system(size: 18, weight: .semibold))
-                    .foregroundColor(.white)
-                    .frame(width: 36, height: 36)
-                    .background(
-                        Circle()
-                            .fill(Color.black.opacity(0.5))
-                    )
-            }
-        }
-        .padding(.horizontal, 20)
-    }
-}
-
-// MARK: - Minimal Guide View
-struct MinimalGuideView: View {
-    let postureType: PostureType
-    @State private var animateGuide = false
     
     /// The body of the `PostureGuideOverlay`.
     var body: some View {
         GeometryReader { geometry in
             ZStack {
-                // Subtle positioning guides
                 switch postureType {
                 case .forwardHead:
-                    ForwardHeadGuide(size: geometry.size, animate: animateGuide)
+                    CVAGuideView(size: geometry.size)
                 case .roundedShoulder:
-                    ShoulderGuide(size: geometry.size, animate: animateGuide)
+                    FSAGuideView(size: geometry.size)
                 case .backSlouch:
-                    SpineGuide(size: geometry.size, animate: animateGuide)
+                    SpineGuideView(size: geometry.size)
                 }
             }
         }
-        .frame(height: 300)
-        .onAppear {
-            withAnimation(.easeInOut(duration: 1.5).repeatForever(autoreverses: true)) {
-                animateGuide = true
-            }
-        }
-    }
-}
-
-<<<<<<< HEAD
-// MARK: - Simplified Guide Components
-struct ForwardHeadGuide: View {
-=======
+    }
+}
+
 /// A guide view for analyzing rounded shoulders (Forward Shoulder Angle).
 struct FSAGuideView: View {
     /// The size of the parent view.
->>>>>>> ed6d0112
     let size: CGSize
-    let animate: Bool
     
     /// The body of the `FSAGuideView`.
     var body: some View {
         ZStack {
-            // Ear position indicator
+            // Vertical reference line through C7
+            Path { path in
+                path.move(to: CGPoint(x: size.width * 0.5, y: 0))
+                path.addLine(to: CGPoint(x: size.width * 0.5, y: size.height))
+            }
+            .stroke(Color.blue.opacity(0.5), style: StrokeStyle(lineWidth: 2, dash: [10, 5]))
+            
+            // C7 marker
             Circle()
-                .stroke(Color.white.opacity(0.5), lineWidth: 2)
-                .frame(width: 60, height: 60)
+                .fill(Color.orange)
+                .frame(width: 20, height: 20)
+                .position(x: size.width * 0.5, y: size.height * 0.4)
+            
+            Text("C7")
+                .font(.caption)
+                .fontWeight(.bold)
+                .foregroundColor(.white)
+                .padding(4)
+                .background(Color.orange)
+                .cornerRadius(4)
+                .position(x: size.width * 0.5 - 40, y: size.height * 0.4)
+            
+            // Acromion marker
+            Circle()
+                .fill(Color.orange)
+                .frame(width: 20, height: 20)
+                .position(x: size.width * 0.65, y: size.height * 0.5)
+            
+            Text("Shoulder")
+                .font(.caption)
+                .fontWeight(.bold)
+                .foregroundColor(.white)
+                .padding(4)
+                .background(Color.orange)
+                .cornerRadius(4)
+                .position(x: size.width * 0.65 + 50, y: size.height * 0.5)
+            
+            // FSA angle line
+            Path { path in
+                path.move(to: CGPoint(x: size.width * 0.5, y: size.height * 0.4))
+                path.addLine(to: CGPoint(x: size.width * 0.65, y: size.height * 0.5))
+            }
+            .stroke(Color.red, lineWidth: 2)
+            
+            // Angle arc
+            Path { path in
+                path.addArc(
+                    center: CGPoint(x: size.width * 0.5, y: size.height * 0.4),
+                    radius: 40,
+                    startAngle: .degrees(270),
+                    endAngle: .degrees(315),
+                    clockwise: false
+                )
+            }
+            .stroke(Color.red, lineWidth: 2)
+            
+            Text("FSA")
+                .font(.caption)
+                .fontWeight(.bold)
+                .foregroundColor(.red)
+                .position(x: size.width * 0.5 + 25, y: size.height * 0.35)
+        }
+    }
+}
+
+/// A guide view for analyzing forward head posture (Craniovertebral Angle).
+struct CVAGuideView: View {
+    /// The size of the parent view.
+    let size: CGSize
+    
+    /// The body of the `CVAGuideView`.
+    var body: some View {
+        ZStack {
+            // Horizontal line through C7
+            Path { path in
+                path.move(to: CGPoint(x: 0, y: size.height * 0.5))
+                path.addLine(to: CGPoint(x: size.width, y: size.height * 0.5))
+            }
+            .stroke(Color.yellow.opacity(0.5), style: StrokeStyle(lineWidth: 2, dash: [10, 5]))
+            
+            // C7/Neck marker
+            Circle()
+                .fill(Color.purple)
+                .frame(width: 20, height: 20)
+                .position(x: size.width * 0.4, y: size.height * 0.5)
+            
+            Text("Neck")
+                .font(.caption)
+                .foregroundColor(.white)
+                .padding(4)
+                .background(Color.purple)
+                .cornerRadius(4)
+                .position(x: size.width * 0.4, y: size.height * 0.6)
+            
+            // Ear marker
+            Circle()
+                .fill(Color.purple)
+                .frame(width: 20, height: 20)
                 .position(x: size.width * 0.6, y: size.height * 0.35)
-                .overlay(
-                    Text("EAR")
-                        .font(.system(size: 10, weight: .semibold))
-                        .foregroundColor(.white.opacity(0.8))
-                        .position(x: size.width * 0.6, y: size.height * 0.35)
-                )
-            
-            // Neck position indicator
-            Circle()
-                .stroke(Color.white.opacity(0.5), lineWidth: 2)
-                .frame(width: 60, height: 60)
-                .position(x: size.width * 0.4, y: size.height * 0.5)
-                .overlay(
-                    Text("NECK")
-                        .font(.system(size: 10, weight: .semibold))
-                        .foregroundColor(.white.opacity(0.8))
-                        .position(x: size.width * 0.4, y: size.height * 0.5)
-                )
-            
-            // Connection line
+            
+            Text("Ear")
+                .font(.caption)
+                .foregroundColor(.white)
+                .padding(4)
+                .background(Color.purple)
+                .cornerRadius(4)
+                .position(x: size.width * 0.6, y: size.height * 0.25)
+            
+            // CVA angle line
             Path { path in
                 path.move(to: CGPoint(x: size.width * 0.4, y: size.height * 0.5))
                 path.addLine(to: CGPoint(x: size.width * 0.6, y: size.height * 0.35))
             }
-            .stroke(
-                Color.white.opacity(animate ? 0.3 : 0.1),
-                style: StrokeStyle(lineWidth: 1, dash: [5, 5])
-            )
-        }
-    }
-}
-
-<<<<<<< HEAD
-struct ShoulderGuide: View {
-=======
-/// A guide view for analyzing forward head posture (Craniovertebral Angle).
-struct CVAGuideView: View {
-    /// The size of the parent view.
->>>>>>> ed6d0112
-    let size: CGSize
-    let animate: Bool
-    
-    /// The body of the `CVAGuideView`.
-    var body: some View {
-        ZStack {
-            // Vertical reference line
-            Rectangle()
-                .fill(Color.white.opacity(0.2))
-                .frame(width: 2, height: size.height)
-                .position(x: size.width * 0.5, y: size.height * 0.5)
-            
-            // Shoulder position
-            Circle()
-                .stroke(Color.white.opacity(0.5), lineWidth: 2)
-                .frame(width: 80, height: 80)
-                .position(x: size.width * 0.5, y: size.height * 0.5)
-                .scaleEffect(animate ? 1.1 : 1.0)
-        }
-    }
-}
-
-struct SpineGuide: View {
-    let size: CGSize
-    let animate: Bool
-    
-    var body: some View {
-        // Spine alignment curve
-        Path { path in
-            path.move(to: CGPoint(x: size.width * 0.5, y: size.height * 0.1))
-            path.addCurve(
-                to: CGPoint(x: size.width * 0.5, y: size.height * 0.9),
-                control1: CGPoint(x: size.width * 0.48, y: size.height * 0.3),
-                control2: CGPoint(x: size.width * 0.48, y: size.height * 0.7)
-            )
-        }
-        .stroke(
-            Color.white.opacity(animate ? 0.5 : 0.3),
-            style: StrokeStyle(lineWidth: 3, lineCap: .round, dash: [10, 5])
-        )
-    }
-}
-
-// MARK: - Positioning Indicator (shows after guide fades)
-struct PositioningIndicator: View {
-    let postureType: PostureType
-    
-    var body: some View {
-        VStack {
-            Image(systemName: "person.fill.turn.right")
-                .font(.system(size: 40))
-                .foregroundColor(.white.opacity(0.4))
-                .padding(.top, 100)
-            
-            Text("Turn sideways to camera")
-                .font(.system(size: 14))
-                .foregroundColor(.white.opacity(0.4))
-            
-            Spacer()
-        }
-    }
-}
-
-<<<<<<< HEAD
-// MARK: - Instruction View
-struct InstructionView: View {
-    let postureType: PostureType
-    let isPositioned: Bool
-=======
+            .stroke(Color.green, lineWidth: 2)
+        }
+    }
+}
+
 /// A guide view for analyzing back slouch.
 struct SpineGuideView: View {
     /// The size of the parent view.
     let size: CGSize
->>>>>>> ed6d0112
     
     /// The body of the `SpineGuideView`.
     var body: some View {
-        VStack(spacing: 8) {
-            // Status indicator
-            HStack(spacing: 8) {
-                Circle()
-                    .fill(isPositioned ? Color.green : Color.yellow)
-                    .frame(width: 8, height: 8)
-                
-                Text(isPositioned ? "Ready to capture" : "Position yourself")
-                    .font(.system(size: 14, weight: .medium))
-                    .foregroundColor(.white)
-            }
-            .padding(.horizontal, 12)
-            .padding(.vertical, 6)
-            .background(
-                Capsule()
-                    .fill(Color.black.opacity(0.5))
-            )
-            
-            // Detailed instruction
-            Text(getInstruction())
-                .font(.system(size: 16))
-                .foregroundColor(.white.opacity(0.9))
-                .multilineTextAlignment(.center)
-                .padding(.horizontal, 40)
-        }
-    }
-    
-    private func getInstruction() -> String {
-        switch postureType {
-        case .forwardHead:
-            return "Stand sideways with ear and neck visible"
-        case .roundedShoulder:
-            return "Turn to show your shoulder profile"
-        case .backSlouch:
-            return "Position to show your spine from side"
-        }
-    }
-}
-
-<<<<<<< HEAD
-// MARK: - Capture Button
-struct CaptureButton: View {
-    let isEnabled: Bool
-    let action: () -> Void
-    @State private var isPressed = false
-    
-    var body: some View {
-        Button(action: action) {
-            ZStack {
-                // Outer ring
-                Circle()
-                    .stroke(Color.white, lineWidth: 4)
-                    .frame(width: 80, height: 80)
-                
-                // Inner button
-                Circle()
-                    .fill(Color.white)
-                    .frame(width: 65, height: 65)
-                    .scaleEffect(isPressed ? 0.9 : 1.0)
-                
-                // Camera icon
-                Image(systemName: "camera.fill")
-                    .font(.system(size: 28))
-                    .foregroundColor(.black)
-            }
-        }
-        .disabled(!isEnabled)
-        .opacity(isEnabled ? 1.0 : 0.5)
-        .onLongPressGesture(minimumDuration: 0, maximumDistance: .infinity,
-                           pressing: { pressing in
-            withAnimation(.easeInOut(duration: 0.1)) {
-                isPressed = pressing
-            }
-        }, perform: {})
-    }
-}
-
-// MARK: - Countdown View
-struct CountdownView: View {
-    let value: Int
-    
-    var body: some View {
-        Text("\(value)")
-            .font(.system(size: 120, weight: .bold, design: .rounded))
-            .foregroundColor(.white)
-            .shadow(color: .black.opacity(0.5), radius: 10)
-            .scaleEffect(1.5)
-            .animation(.spring(response: 0.3, dampingFraction: 0.6), value: value)
-    }
-}
-
-// MARK: - Results View
-struct ResultsView: View {
-=======
+        ZStack {
+            Path { path in
+                path.move(to: CGPoint(x: size.width * 0.5, y: size.height * 0.2))
+                path.addCurve(
+                    to: CGPoint(x: size.width * 0.5, y: size.height * 0.8),
+                    control1: CGPoint(x: size.width * 0.45, y: size.height * 0.4),
+                    control2: CGPoint(x: size.width * 0.45, y: size.height * 0.6)
+                )
+            }
+            .stroke(Color.pink, style: StrokeStyle(lineWidth: 3, dash: [10, 5]))
+            
+            Text("Align spine with curve")
+                .font(.caption)
+                .foregroundColor(.white)
+                .padding(8)
+                .background(Color.pink)
+                .cornerRadius(8)
+                .position(x: size.width * 0.5, y: size.height * 0.9)
+        }
+    }
+}
+
 /// A view to display the results of a posture analysis.
 struct SimpleResultView: View {
     /// The result of the analysis.
->>>>>>> ed6d0112
     let result: AnalysisResult
     /// The type of posture that was analyzed.
     let postureType: PostureType
@@ -676,99 +451,32 @@
     var body: some View {
         NavigationView {
             VStack(spacing: 30) {
-                // Result icon
-                Image(systemName: result.isNormal ? "checkmark.circle.fill" : "exclamationmark.circle.fill")
+                Image(systemName: result.isNormal ? "checkmark.circle.fill" : "exclamationmark.triangle.fill")
                     .font(.system(size: 80))
-                    .foregroundColor(result.statusColor)
-                    .padding(.top, 40)
-                
-                // Status
-                VStack(spacing: 8) {
-                    Text(result.status)
-                        .font(.system(size: 32, weight: .bold))
-                    
-                    Text(postureType.displayName)
-                        .font(.system(size: 18))
-                        .foregroundColor(.secondary)
+                    .foregroundColor(result.isNormal ? .green : .orange)
+                
+                Text(result.status)
+                    .font(.largeTitle)
+                    .fontWeight(.bold)
+                
+                Text("Angle: \(Int(result.angle))°")
+                    .font(.title)
+                
+                Text("Confidence: \(Int(result.confidence * 100))%")
+                    .foregroundColor(.secondary)
+                
+                Button("Done") {
+                    dismiss()
                 }
-                
-                // Metrics
-                VStack(spacing: 20) {
-                    MetricRow(
-                        label: "Measured Angle",
-                        value: "\(Int(result.angle))°",
-                        color: result.statusColor
-                    )
-                    
-                    MetricRow(
-                        label: "Normal Range",
-                        value: postureType.normalRange,
-                        color: .secondary
-                    )
-                    
-                    MetricRow(
-                        label: "Confidence",
-                        value: "\(Int(result.confidence * 100))%",
-                        color: .blue
-                    )
-                }
-                .padding(.horizontal, 40)
-                
-                Spacer()
-                
-                // Recommendation
-                VStack(spacing: 16) {
-                    Text("Recommendation")
-                        .font(.system(size: 16, weight: .semibold))
-                        .foregroundColor(.secondary)
-                    
-                    Text(getRecommendation())
-                        .font(.system(size: 15))
-                        .multilineTextAlignment(.center)
-                        .foregroundColor(.primary)
-                        .padding(.horizontal, 30)
-                }
-                
-                Spacer()
-                
-                // Action buttons
-                HStack(spacing: 20) {
-                    Button(action: { dismiss() }) {
-                        Text("Done")
-                            .font(.system(size: 17, weight: .semibold))
-                            .foregroundColor(.white)
-                            .frame(maxWidth: .infinity)
-                            .frame(height: 50)
-                            .background(Color.blue)
-                            .cornerRadius(12)
-                    }
-                }
-                .padding(.horizontal, 30)
-                .padding(.bottom, 30)
-            }
-            .navigationBarTitleDisplayMode(.inline)
-            .toolbar {
-                ToolbarItem(placement: .navigationBarTrailing) {
-                    Button("Close") { dismiss() }
-                }
-            }
-        }
-    }
-<<<<<<< HEAD
-    
-    private func getRecommendation() -> String {
-        if result.isNormal {
-            return "Your \(postureType.displayName.lowercased()) is within the normal range. Keep maintaining good posture!"
-        } else {
-            switch postureType {
-            case .forwardHead:
-                return "Try chin tucks and ensure your screen is at eye level to improve head positioning."
-            case .roundedShoulder:
-                return "Practice shoulder blade squeezes and doorway stretches to correct shoulder position."
-            case .backSlouch:
-                return "Strengthen your core and consider using lumbar support while sitting."
-            }
-=======
+                .padding()
+                .background(Color.blue)
+                .foregroundColor(.white)
+                .cornerRadius(10)
+            }
+            .padding()
+            .navigationTitle("Results")
+        }
+    }
 }
 
 /// A `UIViewRepresentable` that displays the video feed from an `AVCaptureSession`.
@@ -786,77 +494,17 @@
         
         DispatchQueue.main.async {
             previewLayer.frame = view.bounds
->>>>>>> ed6d0112
-        }
-    }
-}
-
-// MARK: - Metric Row Component
-struct MetricRow: View {
-    let label: String
-    let value: String
-    let color: Color
-    
-<<<<<<< HEAD
-    var body: some View {
-        HStack {
-            Text(label)
-                .font(.system(size: 15))
-                .foregroundColor(.secondary)
-            
-            Spacer()
-            
-            Text(value)
-                .font(.system(size: 17, weight: .semibold))
-                .foregroundColor(color)
-=======
+        }
+        
+        return view
+    }
+    
     /// Updates the `UIView`.
     func updateUIView(_ uiView: UIView, context: Context) {
         if let previewLayer = uiView.layer.sublayers?.first as? AVCaptureVideoPreviewLayer {
             DispatchQueue.main.async {
                 previewLayer.frame = uiView.bounds
             }
->>>>>>> ed6d0112
-        }
-        .padding(.vertical, 8)
-    }
-<<<<<<< HEAD
-}
-
-// MARK: - Extended PostureType with Display Properties
-extension PostureType {
-    var displayName: String {
-        switch self {
-        case .forwardHead:
-            return "Forward Head"
-        case .roundedShoulder:
-            return "Rounded Shoulders"
-        case .backSlouch:
-            return "Back Slouch"
-        }
-    }
-    
-    var technicalDescription: String {
-        switch self {
-        case .forwardHead:
-            return "CVA < 50°"
-        case .roundedShoulder:
-            return "FSA > 30°"
-        case .backSlouch:
-            return "Kyphosis > 50°"
-        }
-    }
-    
-    var normalRange: String {
-        switch self {
-        case .forwardHead:
-            return "≥ 50°"
-        case .roundedShoulder:
-            return "≤ 30°"
-        case .backSlouch:
-            return "≤ 50°"
-        }
-    }
-=======
->>>>>>> ed6d0112
+        }
+    }
 }